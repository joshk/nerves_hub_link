# NervesHubLink

[![CircleCI](https://circleci.com/gh/nerves-hub/nerves_hub_link/tree/main.svg?style=svg)](https://circleci.com/gh/nerves-hub/nerves_hub_link/tree/main)
[![Hex version](https://img.shields.io/hexpm/v/nerves_hub_link.svg "Hex version")](https://hex.pm/packages/nerves_hub_link)

**Important**

This is the 2.0 development branch of NervesHubLink. If you have been using NervesHub prior to around April, 2023 and are not following 2.0 development, see the `maint-v1` branch. The `maint-v1` branch is being used in production. 2.0 development is in progress, and we don't have guides or good documentation yet. If you use the 2.0 development branch, we don't expect breaking changes, but please bear with us as we complete the 2.0 release.

---

## Overview

[NervesHub](https://www.nerves-hub.org/) is an open-source IoT fleet management server that is built specifically for Nerves-based devices.

Devices connect to the server by joining a long-lived Phoenix channel (for HTTP polling, see [nerves_hub_link_http](https://github.com/nerves-hub/nerves_hub_link_http)). If a firmware update is available, NervesHub will provide a URL to the device and the device can update immediately or [when convenient](https://github.com/nerves-hub/nerves_hub_link#conditionally-applying-updates).

NervesHub does impose some requirements on devices and firmware that may require changes to your Nerves projects:

* Firmware images are cryptographically signed (both NervesHub and devices validate signatures)
* Devices are identified by a unique serial number

When using client certificate authentication, each device will also require its own SSL certificate for authentication with NervesHub.

These changes enable NervesHub to provide assurances that the firmware you intend to install on a set of devices make it to those devices unaltered.

## Getting started

The following sections will walk you through updating your Nerves project to work with a NervesHub server.

Many of the steps below can be automated by NervesHub users to set up automatic firmware updates from CI and to manufacture large numbers of devices.

### Adding NervesHubLink to your project

<<<<<<< Updated upstream
The first step is to add `nerves_hub_link` to your target dependencies in your
project's `mix.exs`. For example:
=======
The first step is to add `nerves_hub_link` to your target dependencies in your project's `mix.exs`. For example:
>>>>>>> Stashed changes

```elixir
  defp deps(target) do
    [
      {:nerves_runtime, "~> 0.13"},
      {:nerves_hub_link, "~> 2.2"},
      ...
    ] ++ system(target)
  end
```

<<<<<<< HEAD
#### Using certificate device authentication

**Important: This is recommended for production device fleets.**
=======
### Connecting your device to NervesHub

#### Certificate device authentication

_Important: This is recommended for production device fleets._
>>>>>>> 0e7ac648

The following example shows how to configure NervesHubLink to use certificates for device authentication:

```elixir
config :nerves_hub_link,
  device_api_host: "your.nerveshub.host",
  ssl: [
    cert: "some_cert_der",
    key: "path/to/keyfile"
  ]
```

<<<<<<< HEAD
You can also provide your own options to use for the NervesHub socket connection via the `:socket` and `:ssl` keys, which are forwarded on to `phoenix_client` when creating the socket connection (see [`PhoenixClient.Socket` module](https://github.com/mobileoverlord/phoenix_client/blob/main/lib/phoenix_client/socket.ex#L57-L91) for support options.

Any [valid Erlang ssl socket option](http://erlang.org/doc/man/ssl.html#TLS/DTLS%20OPTION%20DESCRIPTIONS%20-%20COMMON%20for%20SERVER%20and%20CLIENT) can go in the `:ssl` key.

#### Using shared secret device authentication (experimental)

**Important: Shared Secret authentication is a new feature under active development.**

Shared Secrets use [HMAC](https://en.wikipedia.org/wiki/HMAC) cryptography to generate an authentication token used during websocket connection.

This been built with simple device registration in mind, an ideal fit for hobby projects or projects under early R&D.
=======
For more information on how to generate device certificates, please read the  ["Initializing devices"](#initializing-devices) section.

#### Shared secret device authentication (experimental)

_Important: Shared Secret authentication is a new feature under active development._

Shared Secrets use [HMAC](https://en.wikipedia.org/wiki/HMAC) cryptography to generate an authentication token used during websocket connection.

This has been built with simple device registration in mind, an ideal fit for hobby projects or projects under early R&D.
>>>>>>> 0e7ac648

You can generate a key and secret in your NervesHub Product settings which you then include in your NervesHubLink settings.

A full example config:

```elixir
config :nerves_hub_link,
  configurator: NervesHubLink.Configurator.SharedSecret,
  device_api_host: "your.nerveshub.host",
  socket: [
    shared_secret: [
      product_key: "<product_key>",
      product_secret: "<product_secret>",
    ]
  ]
```

<<<<<<< HEAD
#### Using NervesKey (with cert based auth)
=======
#### NervesKey (with cert based auth)
>>>>>>> 0e7ac648

If your project is using [NervesKey](https://github.com/nerves-hub/nerves_key), you can tell `NervesHubLink` to read those certificates and key from the chip and assign the SSL options for you by enabling add it as a dependency:

```elixir
def deps() do
  [
    {:nerves_key, "~> 1.2"}
  ]
end
```

NervesKey will default to using I2C bus 1 and the `:primary` certificate pair (`:primary` is one-time configurable and `:aux` may be updated).  You can customize these options to use a different bus and certificate pair:

```elixir
config :nerves_hub_link, :nerves_key,
  certificate_pair: :aux,
  i2c_bus: 0
```

```elixir
config :nerves_hub_link,
  device_api_host: "your.nerveshub.host"
```

#### Additional notes

Any [valid Erlang ssl socket option](http://erlang.org/doc/man/ssl.html#TLS/DTLS%20OPTION%20DESCRIPTIONS%20-%20COMMON%20for%20SERVER%20and%20CLIENT) can go in the `:ssl` key. These options are passed to [Mint](https://hex.pm/packages/mint) by [Slipstream](https://hex.pm/packages/slipstream), which `NervesHubLink` uses for websocket connections.

### Runtime configuration

`NervesHubLink` also supports runtime configuration via the `NervesHubLink.Configurator` behavior. This is called during application startup to build the configuration that is to be used for the connection. When implementing the behavior, you'll receive the initial default config read in from the application environment and you can modify it however you need.

This is useful for cases like:
- selectively choosing which cert/key to use
<<<<<<< HEAD
- reading a file stored on the device which isn't available during compilation
=======
- reading a certificate file stored on the device which isn't available during compilation
>>>>>>> 0e7ac648

For example:

```elixir
defmodule MyApp.Configurator do
  @behaviour NervesHubLink.Configurator

  @impl NervesHubLink.Configurator
  def build(config) do
    ssl = [certfile: "/root/ssl/cert.pem", keyfile: "/root/ssl/key.pem"]
    %{config | ssl: ssl}
  end
end
```

Then you specify which configurator `NervesHubLink` should use in `config.exs`:

```elixir
config :nerves_hub_link, configurator: MyApp.Configurator
```

### Workflow examples
<<<<<<< HEAD

#### Creating a NervesHub product

A NervesHub product groups devices that run the same kind of firmware. All devices and firmware images have a product. NervesHub provides finer grain mechanisms for grouping devices, but a product is needed to get started.

=======

#### Creating a NervesHub product

A NervesHub product groups devices that run the same kind of firmware. All devices and firmware images have a product. NervesHub provides finer grain mechanisms for grouping devices, but a product is needed to get started.

>>>>>>> 0e7ac648
By default, NervesHub uses the `:app` name in your `mix.exs` for the product name. If you would like it to use a different name, add a `:name` field to your `Mix.Project.config()`. For example, NervesHub would use "My Example" instead of "example" for the following project:

```elixir
  def project do
    [
      app: :example,
      name: "My Example"
    ]
  end
```

For the remainder of this document, though, we will not use the `:name` field and simply use the product name `example`.

Create a new product on NervesHub by running:

```bash
mix nerves_hub.product create
```

#### Creating NervesHub firmware signing keys

NervesHub requires cryptographic signatures on all managed firmware. Devices receiving firmware from NervesHub validate signatures. Since firmware is signed before uploading to NervesHub, NervesHub or any service NervesHub uses cannot modify it.

Firmware authentication uses [Ed25519 digital signatures](https://en.wikipedia.org/wiki/EdDSA#Ed25519). You need to create at least one public/private key pair and copy the public key part to NervesHub and to devices. NervesHub tooling helps with both. A typical setup has multiple signing keys to support key rotation and "development" keys that are not as protected.

Start by creating a `devkey` firmware signing key pair:

```bash
mix nerves_hub.key create devkey
```

On success, you'll see the public key. You can confirm using the NervesHub web interface that the public key exists. Private keys are never sent to the NervesHub server. NervesHub requires valid signatures from known keys on all firmware it distributes.
<<<<<<< HEAD

While not shown here, you can export keys for safe storage. Additionally, key creation and firmware signing can be done outside of the `mix` tooling.

When your Nerves device connects to NervesHub it will request all public firmware signing keys. You can override this behaviour by specifying the firmware signing keys your device should use in the config. If any keys are specified, keys will not be requested by the device. You specify a default key in the settings as well as opting-in to NervesHub sending all current publich keys available.

=======

While not shown here, you can export keys for safe storage. Additionally, key creation and firmware signing can be done outside of the `mix` tooling.

When your Nerves device connects to NervesHub it will request all public firmware signing keys. You can override this behaviour by specifying the firmware signing keys your device should use in the config. If any keys are specified, keys will not be requested by the device. You specify a default key in the settings as well as opting-in to NervesHub sending all current publich keys available.

>>>>>>> 0e7ac648
Defining keys to be used:

```elixir
config :nerves_hub_link,
  fwup_public_keys: [
    "bM/O9+ykZhCWx8uZVgx0sU3f0JJX7mqnAVU9VGeuHr4="
  ]
```

Defining keys to be used, and opting-in for updates:

```elixir
config :nerves_hub_link,
  request_fwup_public_keys: true,
  fwup_public_keys: [
    "bM/O9+ykZhCWx8uZVgx0sU3f0JJX7mqnAVU9VGeuHr4="
  ]
```

<<<<<<< HEAD
### Publishing firmware
=======
#### Publishing firmware
>>>>>>> 0e7ac648

Uploading firmware to NervesHub is called publishing. To publish firmware start by calling:

```bash
mix firmware
```

Firmware can only be published if has been signed. You can sign the firmware by running.

```bash
mix nerves_hub.firmware sign --key devkey
```

Firmware can also be signed while publishing:

```bash
mix nerves_hub.firmware publish --key devkey
```

#### Initializing devices

*This step is not required for Shared Secret authentication*

In this example we will create a device with a hardware identifier `1234`.  The device will also be tagged with `qa` so we can target it in our deployment group. We will select `y` when asked if we would like to generate device certificates. Device certificates are required for a device to establish a connection with the NervesHub server. However, if you are using [NervesKey](https://github.com/nerves-hub/nerves_key), you can select `n` to skip generating device certificates.

```bash
$ mix nerves_hub.device create

NervesHub organization: nerveshub
identifier: 1234
description: test-1234
tags: qa
Local user password:
Device 1234 created
Would you like to generate certificates? [Yn] y
Creating certificate for 1234
Finished
```

It is important to note that device certificate private keys are generated and stay on your host computer. A certificate signing request is sent to the server, and a signed public key is passed back. Generated certificates will be placed in a folder titled `nerves-hub` in the current working directory. You can specify a different location by passing `--path /path/to/certs` to NervesHubCLI mix commands.

NervesHub certificates and hardware identifiers are persisted to the firmware when the firmware is burned to the SD card. To make this process easier, you can call `nerves_hub.device burn IDENTIFIER`. In this example, we are going to burn the firmware and certificates for device `1234` that we created.

```bash
mix nerves_hub.device burn 1234
```

Your device will now connect to NervesHub when it boots and establishes an network connection.

#### Creating deployments

Deployments associate firmware images to devices. NervesHub won't send firmware to a device until you create a deployment. First find the UUID of the firmware. You can list the firmware on NervesHub by calling:

```bash
mix nerves_hub.firmware list

Firmwares:
------------
  product:      example
  version:      0.3.0
  platform:     rpi3
  architecture: arm
  uuid:         1cbecdbb-aa7d-5aee-4ba2-864d518417df
```

In this example we will create a new deployment for our test group using firmware
`1cbecdbb-aa7d-5aee-4ba2-864d518417df`.

```bash
mix nerves_hub.deployment create

NervesHub organization: nerveshub
Deployment name: qa_deployment
firmware uuid: 1cbecdbb-aa7d-5aee-4ba2-864d518417df
version condition:
tags: qa
Local user password:
Deployment test created
```

Here we create a new deployment called `qa_deployment`. In the conditions of this deployment we left the `version condition` unspecified and the `tags` set to only `qa`.  This means that in order for a device to qualify for an update, it needs to have at least the tags `[qa]` and the device can be coming from any version.

At this point we can try to update the connected device.

Start by bumping the application version number from `0.1.0` to `0.1.1`. Then, create new firmware:

```bash
mix firmware
```

We can publish, sign, and deploy firmware in a single command now.

```bash
mix nerves_hub.firmware publish --key devkey --deploy qa_deployment
```

## Advanced features

### Conditionally applying updates

It's not always appropriate to apply a firmware update immediately. Custom logic can be added to the device by implementing the `NervesHubLink.Client` behaviour and telling the NervesHubLink OTP application about it.

Here's an example implementation:

```elixir
defmodule MyApp.NervesHubLinkClient do
   @behaviour NervesHubLink.Client

   # May return:
   #  * `:apply` - apply the action immediately
   #  * `:ignore` - don't apply the action, don't ask again.
   #  * `{:reschedule, timeout_in_milliseconds}` - call this function again later.

   @impl NervesHubLink.Client
   def update_available(data) do
    if SomeInternalAPI.is_now_a_good_time_to_update?(data) do
      :apply
    else
      {:reschedule, 60_000}
    end
   end
end
```

To have NervesHubLink invoke it, update your `config.exs` as follows:

```elixir
config :nerves_hub_link, client: MyApp.NervesHubLinkClient
```

### Reporting update progress

See the previous section for implementing a `client` behaviour.

```elixir
defmodule MyApp.NervesHubLinkClient do
  @behaviour NervesHubLink.Client
  #  argument can be:
  #   {:ok, non_neg_integer(), String.t()}
  #   {:warning, non_neg_integer(), String.t()}
  #   {:error, non_neg_integer(), String.t()}
  #   {:progress, 0..100}
  def handle_fwup_message({:ok, _, _}) do
    Logger.error("Firmware update complete")
    :ok
  end

  def handle_fwup_message({:warning, code, message}) do
    Logger.error("Warning while applying firmware update (#{code)}): #{message}")
    :ok
  end

  def handle_fwup_message({:error, _, message}) do
    Logger.error("Error while applying firmware update #(#{code}): {message}")
    :ok
  end

  def handle_fwup_message({:progress, progress}) when rem(progress, 10) do
    Logger.info("Update progress: #{progress}%")
    :ok
  end

  def handle_fwup_message({:progress, _}) do
    :ok
  end
end
```

### Enabling remote IEx access

It's possible to remotely log into your device via the NervesHub web interface. This feature is disabled by default. To enable, add the following to your `config.exs`:

```elixir
config :nerves_hub_link, remote_iex: true
```

The remote IEx process is started on the first data request from NervesHub and is terminated after 5 minutes of inactivity. You can adjust this by setting `:remote_iex_timeout` value in seconds in your `config.exs`:

```elixir
config :nerves_hub_link, remote_iex_timeout: 900 # 15 minutes
```

You may also need additional permissions on NervesHub to see the device and to use the remote IEx feature.
<<<<<<< HEAD
=======

### Alarms 

This application can set and clear the following alarms:

* `NervesHubLink.Disconnected`
  * set: An issue is preventing a connection to NervesHub or one just hasn't been made yet
  * clear: Currently connected to NervesHub
* `NervesHubLink.UpdateInProgress` 
  * set: A new firmware update is being downloaded or applied
  * clear: No updates are happening

### CA Certificates

The CA certificates installed on the device are used by default.
>>>>>>> 0e7ac648

If you include the [CAStore](https://hex.pm/packages/castore) in your project, then that will be selected and used.

<<<<<<< HEAD
The CA certificates installed on the device are used by default.

If you include the [CAStore](https://hex.pm/packages/castore) in your project, then that will be selected and used.

=======
>>>>>>> 0e7ac648
Otherwise you can configure `nerves_hub_link` to use custom CA certificates, which is useful if you are running your own NervesHub instance with self signed SSL certificates. Use the `:ca_store` option to specify a module with a `ca_certs/0` function that returns a list of DER encoded certificates:

```elixir
config :nerves_hub_link, ca_store: MyModule
```

Or if you have the certificates in DER format, you can also explicitly set them in the :ssl option:

```elixir
my_der_list = [<<213, 34, 234, 53, 83, 8, 2, ...>>]
config :nerves_hub_link, ssl: [cacerts: my_der_list]
```

## Debugging errors

### TLS client errors

If you see the following in your logs:

```text
14:26:06.926 [info]  ['TLS', 32, 'client', 58, 32, 73, 110, 32, 115, 116, 97, 116, 101, 32, 'cipher', 32, 'received SERVER ALERT: Fatal - Unknown CA', 10]
```

This probably indicates that the signing certificate hasn't been uploaded to NervesHub so the device can't be authenticated. Double check that you ran:

```sh
mix nerves_hub.ca_certificate register my-signer.cert
```

Another possibility is that the device wasn't provisioned with the certificate
that's on NervesHub.

See also [NervesHubWeb: Potential SSL Issues](https://github.com/nerves-hub/nerves_hub_web#potential-ssl-issues)<|MERGE_RESOLUTION|>--- conflicted
+++ resolved
@@ -32,12 +32,7 @@
 
 ### Adding NervesHubLink to your project
 
-<<<<<<< Updated upstream
-The first step is to add `nerves_hub_link` to your target dependencies in your
-project's `mix.exs`. For example:
-=======
 The first step is to add `nerves_hub_link` to your target dependencies in your project's `mix.exs`. For example:
->>>>>>> Stashed changes
 
 ```elixir
   defp deps(target) do
@@ -49,17 +44,11 @@
   end
 ```
 
-<<<<<<< HEAD
-#### Using certificate device authentication
-
-**Important: This is recommended for production device fleets.**
-=======
 ### Connecting your device to NervesHub
 
 #### Certificate device authentication
 
 _Important: This is recommended for production device fleets._
->>>>>>> 0e7ac648
 
 The following example shows how to configure NervesHubLink to use certificates for device authentication:
 
@@ -72,29 +61,15 @@
   ]
 ```
 
-<<<<<<< HEAD
-You can also provide your own options to use for the NervesHub socket connection via the `:socket` and `:ssl` keys, which are forwarded on to `phoenix_client` when creating the socket connection (see [`PhoenixClient.Socket` module](https://github.com/mobileoverlord/phoenix_client/blob/main/lib/phoenix_client/socket.ex#L57-L91) for support options.
-
-Any [valid Erlang ssl socket option](http://erlang.org/doc/man/ssl.html#TLS/DTLS%20OPTION%20DESCRIPTIONS%20-%20COMMON%20for%20SERVER%20and%20CLIENT) can go in the `:ssl` key.
-
-#### Using shared secret device authentication (experimental)
-
-**Important: Shared Secret authentication is a new feature under active development.**
+For more information on how to generate device certificates, please read the  ["Initializing devices"](#initializing-devices) section.
+
+#### Shared secret device authentication (experimental)
+
+_Important: Shared Secret authentication is a new feature under active development._
 
 Shared Secrets use [HMAC](https://en.wikipedia.org/wiki/HMAC) cryptography to generate an authentication token used during websocket connection.
 
-This been built with simple device registration in mind, an ideal fit for hobby projects or projects under early R&D.
-=======
-For more information on how to generate device certificates, please read the  ["Initializing devices"](#initializing-devices) section.
-
-#### Shared secret device authentication (experimental)
-
-_Important: Shared Secret authentication is a new feature under active development._
-
-Shared Secrets use [HMAC](https://en.wikipedia.org/wiki/HMAC) cryptography to generate an authentication token used during websocket connection.
-
 This has been built with simple device registration in mind, an ideal fit for hobby projects or projects under early R&D.
->>>>>>> 0e7ac648
 
 You can generate a key and secret in your NervesHub Product settings which you then include in your NervesHubLink settings.
 
@@ -112,11 +87,7 @@
   ]
 ```
 
-<<<<<<< HEAD
-#### Using NervesKey (with cert based auth)
-=======
 #### NervesKey (with cert based auth)
->>>>>>> 0e7ac648
 
 If your project is using [NervesKey](https://github.com/nerves-hub/nerves_key), you can tell `NervesHubLink` to read those certificates and key from the chip and assign the SSL options for you by enabling add it as a dependency:
 
@@ -151,11 +122,7 @@
 
 This is useful for cases like:
 - selectively choosing which cert/key to use
-<<<<<<< HEAD
-- reading a file stored on the device which isn't available during compilation
-=======
 - reading a certificate file stored on the device which isn't available during compilation
->>>>>>> 0e7ac648
 
 For example:
 
@@ -178,19 +145,11 @@
 ```
 
 ### Workflow examples
-<<<<<<< HEAD
 
 #### Creating a NervesHub product
 
 A NervesHub product groups devices that run the same kind of firmware. All devices and firmware images have a product. NervesHub provides finer grain mechanisms for grouping devices, but a product is needed to get started.
 
-=======
-
-#### Creating a NervesHub product
-
-A NervesHub product groups devices that run the same kind of firmware. All devices and firmware images have a product. NervesHub provides finer grain mechanisms for grouping devices, but a product is needed to get started.
-
->>>>>>> 0e7ac648
 By default, NervesHub uses the `:app` name in your `mix.exs` for the product name. If you would like it to use a different name, add a `:name` field to your `Mix.Project.config()`. For example, NervesHub would use "My Example" instead of "example" for the following project:
 
 ```elixir
@@ -223,19 +182,11 @@
 ```
 
 On success, you'll see the public key. You can confirm using the NervesHub web interface that the public key exists. Private keys are never sent to the NervesHub server. NervesHub requires valid signatures from known keys on all firmware it distributes.
-<<<<<<< HEAD
 
 While not shown here, you can export keys for safe storage. Additionally, key creation and firmware signing can be done outside of the `mix` tooling.
 
 When your Nerves device connects to NervesHub it will request all public firmware signing keys. You can override this behaviour by specifying the firmware signing keys your device should use in the config. If any keys are specified, keys will not be requested by the device. You specify a default key in the settings as well as opting-in to NervesHub sending all current publich keys available.
 
-=======
-
-While not shown here, you can export keys for safe storage. Additionally, key creation and firmware signing can be done outside of the `mix` tooling.
-
-When your Nerves device connects to NervesHub it will request all public firmware signing keys. You can override this behaviour by specifying the firmware signing keys your device should use in the config. If any keys are specified, keys will not be requested by the device. You specify a default key in the settings as well as opting-in to NervesHub sending all current publich keys available.
-
->>>>>>> 0e7ac648
 Defining keys to be used:
 
 ```elixir
@@ -255,11 +206,7 @@
   ]
 ```
 
-<<<<<<< HEAD
-### Publishing firmware
-=======
 #### Publishing firmware
->>>>>>> 0e7ac648
 
 Uploading firmware to NervesHub is called publishing. To publish firmware start by calling:
 
@@ -443,34 +390,24 @@
 ```
 
 You may also need additional permissions on NervesHub to see the device and to use the remote IEx feature.
-<<<<<<< HEAD
-=======
-
-### Alarms 
+
+### Alarms
 
 This application can set and clear the following alarms:
 
 * `NervesHubLink.Disconnected`
   * set: An issue is preventing a connection to NervesHub or one just hasn't been made yet
   * clear: Currently connected to NervesHub
-* `NervesHubLink.UpdateInProgress` 
+* `NervesHubLink.UpdateInProgress`
   * set: A new firmware update is being downloaded or applied
   * clear: No updates are happening
 
 ### CA Certificates
 
 The CA certificates installed on the device are used by default.
->>>>>>> 0e7ac648
 
 If you include the [CAStore](https://hex.pm/packages/castore) in your project, then that will be selected and used.
 
-<<<<<<< HEAD
-The CA certificates installed on the device are used by default.
-
-If you include the [CAStore](https://hex.pm/packages/castore) in your project, then that will be selected and used.
-
-=======
->>>>>>> 0e7ac648
 Otherwise you can configure `nerves_hub_link` to use custom CA certificates, which is useful if you are running your own NervesHub instance with self signed SSL certificates. Use the `:ca_store` option to specify a module with a `ca_certs/0` function that returns a list of DER encoded certificates:
 
 ```elixir
